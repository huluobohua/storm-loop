--- conflicted
+++ resolved
@@ -4,11 +4,7 @@
 """
 
 try:
-<<<<<<< HEAD
     from .storm_wiki.utils import WebPageHelper, ArticleTextProcessing, FileIOHelper, makeStringRed, truncate_filename
-=======
-    from .storm_wiki.utils import WebPageHelper, ArticleTextProcessing
->>>>>>> 0ba4b2d3
 except ImportError:
     # If storm_wiki.utils can't be imported, provide stubs
     class WebPageHelper:
@@ -18,7 +14,6 @@
     class ArticleTextProcessing:
         """Stub ArticleTextProcessing class for when storm_wiki.utils is not available"""
         pass
-<<<<<<< HEAD
     
     class FileIOHelper:
         """Stub FileIOHelper class for when storm_wiki.utils is not available"""
@@ -33,9 +28,4 @@
         return filename
 
 # Re-export for backward compatibility
-__all__ = ['WebPageHelper', 'ArticleTextProcessing', 'FileIOHelper', 'makeStringRed', 'truncate_filename']
-=======
-
-# Re-export for backward compatibility
-__all__ = ['WebPageHelper', 'ArticleTextProcessing']
->>>>>>> 0ba4b2d3
+__all__ = ['WebPageHelper', 'ArticleTextProcessing', 'FileIOHelper', 'makeStringRed', 'truncate_filename']